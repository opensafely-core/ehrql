# where EHRQl is defined. Only really need Dastaset, tehe others are specific
from databuilder.ehrql import days, case, when

# this is where we import the schema to run the study with
from databuilder.tables.beta.tpp import (
  patients,
  practice_registrations,
  clinical_events,
  vaccinations,
  ons_deaths,
  sgss_covid_all_tests,
  hospital_admissions
)
import datetime

from variable_lib import (
  age_as_of,
  has_died,
  address_as_of,
  create_sequential_variables,
  hospitalisation_diagnosis_matches
)
import codelists

study_start_date = datetime.date(2020, 11, 1)
study_end_date = datetime.date(2023, 1, 31)

minimum_registration = 90  # ~3 months of previous registration
covid_to_longcovid_lag = 84  # 12 weeks
vaccine_effective_lag = 14  # 2 weeks for vaccine to become effective
vaccine_to_longcovid_lag = covid_to_longcovid_lag + vaccine_effective_lag


def add_common_variables(dataset, study_start_date, end_date, population):
    # practice registration selection
    registrations = practice_registrations \
        .except_where(practice_registrations.start_date >= end_date) \
        .except_where(practice_registrations.end_date <= study_start_date)

    # get the number of registrations in this period to exclude anyone with >1 in the `set_population` later
    registrations_number = registrations.count_for_patient()

    # need to get the start and end date of last registration only
    registration = registrations \
        .sort_by(practice_registrations.start_date).last_for_patient()

    dataset.pt_start_date = case(
        when(registration.start_date + days(minimum_registration) > study_start_date).then(registration.start_date + days(minimum_registration)),
        default=study_start_date,
    )

    dataset.pt_end_date = case(
        when(registration.end_date.is_null()).then(end_date),
        when(registration.end_date > end_date).then(end_date),
        default=registration.end_date,
    )

    # Demographic variables ------------------------------------------------------------
    dataset.sex = patients.sex
    dataset.age = age_as_of(study_start_date)
    dataset.has_died = has_died(study_start_date)
    dataset.msoa = address_as_of(study_start_date).msoa_code
    dataset.practice_nuts = registration.practice_nuts1_region_name
    dataset.imd = address_as_of(study_start_date).imd_rounded

    # death ------------------------------------------------------------
    dataset.death_date = patients.date_of_death
    ons_deathdata = ons_deaths \
        .sort_by(ons_deaths.date).last_for_patient()
    dataset.ons_death_date = ons_deathdata.date

    # Ethnicity in 6 categories ------------------------------------------------------------
    dataset.ethnicity = clinical_events.where(clinical_events.ctv3_code.is_in(codelists.ethnicity)) \
        .sort_by(clinical_events.date) \
        .last_for_patient() \
        .ctv3_code.to_category(codelists.ethnicity)

    # covid tests ------------------------------------------------------------
    positive_tests = sgss_covid_all_tests \
        .where(sgss_covid_all_tests.is_positive) \
        .except_where(sgss_covid_all_tests.specimen_taken_date >= dataset.pt_end_date)

    dataset.latest_test_before_diagnosis = positive_tests \
        .sort_by(sgss_covid_all_tests.specimen_taken_date).last_for_patient().specimen_taken_date

    dataset.first_test_positive = positive_tests \
        .sort_by(sgss_covid_all_tests.specimen_taken_date).first_for_patient().specimen_taken_date

    dataset.all_test_positive = positive_tests \
        .count_for_patient()

    dataset.all_tests = sgss_covid_all_tests \
        .except_where(sgss_covid_all_tests.specimen_taken_date <= study_start_date) \
        .except_where(sgss_covid_all_tests.specimen_taken_date >= dataset.pt_end_date) \
        .count_for_patient()

    # covid hospitalisation ------------------------------------------------------------
    covid_hospitalisations = hospitalisation_diagnosis_matches(hospital_admissions, codelists.hosp_covid)
    all_covid_hosp = covid_hospitalisations \
        .except_where(covid_hospitalisations.admission_date >= dataset.pt_end_date)

    dataset.all_covid_hosp = all_covid_hosp \
        .count_for_patient()

    first_covid_hosp = all_covid_hosp \
        .sort_by(all_covid_hosp.admission_date) \
        .first_for_patient()

    dataset.first_covid_hosp = first_covid_hosp.admission_date
    dataset.first_covid_discharge = first_covid_hosp.discharge_date
    dataset.first_covid_critical = first_covid_hosp.days_in_critical_care > 0
    dataset.first_covid_hosp_primary_dx = first_covid_hosp.primary_diagnoses.is_in(codelists.hosp_covid)

    # Any covid identification ------------------------------------------------------------
    primarycare_covid = clinical_events \
        .where(clinical_events.ctv3_code.is_in(codelists.any_primary_care_code)) \
        .except_where(clinical_events.date >= dataset.pt_end_date)

    dataset.latest_primarycare_covid = primarycare_covid \
        .sort_by(primarycare_covid.date) \
        .last_for_patient().date

    dataset.total_primarycare_covid = primarycare_covid \
        .count_for_patient()

    # vaccine code - get date of first 5 doses ------------------------------------------------------------
    create_sequential_variables(
      dataset,
      "covid_vacc_{n}_adm",
      num_variables=5,
      events=clinical_events.where(clinical_events.snomedct_code.is_in(codelists.vac_adm_combine)),
      column="date"
    )

    # Vaccines from the vaccines schema
    # only take one record per day to remove duplication
    all_vacc = vaccinations \
        .where(vaccinations.date < dataset.pt_end_date) \
        .where(vaccinations.target_disease == "SARS-2 CORONAVIRUS")

    # this will be replaced with distinct_count_for_patient() once it is developed
    dataset.no_prev_vacc = all_vacc \
        .sort_by(vaccinations.date) \
        .count_for_patient()
    dataset.date_last_vacc = all_vacc.sort_by(all_vacc.date).last_for_patient().date
    dataset.last_vacc_gap = (dataset.pt_end_date - dataset.date_last_vacc).days

    # Vaccines, create some mappings from vaccine product_names to general descriptors
    product_to_mf = {
        "COVID-19 mRNA Vaccine Comirnaty 30micrograms/0.3ml dose conc for susp for inj MDV (Pfizer)": "Pfizer",
        "COVID-19 Vaccine Vaxzevria 0.5ml inj multidose vials (AstraZeneca)": "AstraZeneca"
    }

    def vaccine_mfct(product_name):
        return (
            case(
                when(product_name.is_not_null())
                .then(product_name.map_values(product_to_mf, default="Other"))
                )
        )

    product_to_mrna = {
        "COVID-19 mRNA Vaccine Comirnaty 30micrograms/0.3ml dose conc for susp for inj MDV (Pfizer)": True,
        "COVID-19 mRNA Vaccine Comirnaty Children 5-11yrs 10mcg/0.2ml dose con for disp for inj MDV (Pfizer)": True,
        "COVID-19 mRNA Vaccine Spikevax (nucleoside modified) 0.1mg/0.5mL dose disp for inj MDV (Moderna)": True,
        "Comirnaty COVID-19 mRNA Vacc ready to use 0.3ml in md vials": True,
        "COVID-19 Vaccine Moderna (mRNA-1273.529) 50micrograms/0.25ml dose sol for in MOV": True,
    }

    def vaccine_mrna(product_name):
        return (
            case(
                when(product_name.is_not_null())
                .then(product_name.map_values(product_to_mrna, default=False))
                )
        )

    # FIRST VACCINE DOSE ------------------------------------------------------------
    # first vaccine dose was 8th December 2020
    vaccine_dose_1 = all_vacc \
        .where(all_vacc.date.is_after(datetime.date(2020, 12, 7))) \
        .sort_by(all_vacc.date) \
        .first_for_patient()
    dataset.vaccine_dose_1_date = vaccine_dose_1.date
    dataset.vaccine_dose_1_manufacturer = vaccine_mfct(vaccine_dose_1.product_name)
    dataset.vaccine_dose_1_mrna = vaccine_mrna(vaccine_dose_1.product_name)

    # SECOND VACCINE DOSE ------------------------------------------------------------
    # first recorded 2nd dose was 29th December 2020
    # need a 19 day gap from first dose
    vaccine_dose_2 = all_vacc \
        .where(all_vacc.date.is_after(datetime.date(2020, 12, 28))) \
        .where(all_vacc.date.is_after(dataset.vaccine_dose_1_date + days(19))) \
        .sort_by(all_vacc.date) \
        .first_for_patient()
    dataset.vaccine_dose_2_date = vaccine_dose_2.date
    dataset.vaccine_dose_2_manufacturer = vaccine_mfct(vaccine_dose_2.product_name)
    dataset.vaccine_dose_2_mrna = vaccine_mrna(vaccine_dose_2.product_name)

    # BOOSTER VACCINE DOSE -----------------------------------------------------------
    # first recorded booster dose was 2021-09-24
    # need a 56 day gap from first dose (conservative)
    vaccine_dose_3 = all_vacc \
        .where(all_vacc.date.is_after(datetime.date(2021, 9, 23))) \
        .where(all_vacc.date.is_after(dataset.vaccine_dose_2_date + days(56))) \
        .sort_by(all_vacc.date) \
        .first_for_patient()
    dataset.vaccine_dose_3_date = vaccine_dose_3.date
    dataset.vaccine_dose_3_manufacturer = vaccine_mfct(vaccine_dose_3.product_name)
    dataset.vaccine_dose_3_mrna = vaccine_mrna(vaccine_dose_3.product_name)

    # first mRNA date ----------------------------------------------------------------
    dataset.first_mrna_vaccine_date = case(
        when(dataset.vaccine_dose_1_mrna).then(dataset.vaccine_dose_1_date),
        when(dataset.vaccine_dose_2_mrna).then(dataset.vaccine_dose_2_date),
        when(dataset.vaccine_dose_3_mrna).then(dataset.vaccine_dose_3_date)
    )
    dataset.first_non_mrna_vaccine_date = case(
        when(~dataset.vaccine_dose_1_mrna).then(dataset.vaccine_dose_1_date),
        when(~dataset.vaccine_dose_2_mrna).then(dataset.vaccine_dose_2_date),
        when(~dataset.vaccine_dose_3_mrna).then(dataset.vaccine_dose_3_date)
    )

    # comorbidities ------------------------------------------------------------------
    # We define baseline variables on the day _before_ the study date (start date = day of
    # first possible booster vaccination)
    baseline_date = dataset.pt_start_date - days(1)

    prior_events = clinical_events.where(clinical_events.date.is_on_or_before(baseline_date))

    def has_prior_event_snomed(codelist, where=True):
        return (
            prior_events.where(where)
            .where(prior_events.snomedct_code.is_in(codelist))
            .exists_for_patient()
        )

    def has_prior_event_numeric(codelist, where=True):
        prior_events_exists = prior_events.where(where) \
            .where(prior_events.ctv3_code.is_in(codelist)) \
            .exists_for_patient()
        return (
            case(
                when(prior_events_exists).then(1),
                when(~prior_events_exists).then(0)
                )
        )
    dataset.diabetes_codes = has_prior_event_numeric(codelists.diabetes_codes)
    dataset.haem_cancer_codes = has_prior_event_numeric(codelists.haem_cancer_codes)
    dataset.lung_cancer_codes = has_prior_event_numeric(codelists.lung_cancer_codes)
    dataset.other_cancer_codes = has_prior_event_numeric(codelists.other_cancer_codes)
    dataset.asthma_codes = has_prior_event_numeric(codelists.asthma_codes)
    dataset.chronic_cardiac_disease_codes = has_prior_event_numeric(codelists.chronic_cardiac_disease_codes)
    dataset.chronic_liver_disease_codes = has_prior_event_numeric(codelists.chronic_liver_disease_codes)
    dataset.chronic_respiratory_disease_codes = has_prior_event_numeric(codelists.chronic_respiratory_disease_codes)
    dataset.other_neuro_codes = has_prior_event_numeric(codelists.other_neuro_codes)
    dataset.stroke_gp_codes = has_prior_event_numeric(codelists.stroke_gp_codes)
    dataset.dementia_codes = has_prior_event_numeric(codelists.dementia_codes)
    dataset.ra_sle_psoriasis_codes = has_prior_event_numeric(codelists.ra_sle_psoriasis_codes)
    dataset.psychosis_schizophrenia_bipolar_codes = has_prior_event_numeric(codelists.psychosis_schizophrenia_bipolar_codes)
    dataset.permanent_immune_codes = has_prior_event_numeric(codelists.permanent_immune_codes)
    dataset.temp_immune_codes = has_prior_event_numeric(codelists.temp_immune_codes)

    dataset.comorbid_count = dataset.diabetes_codes + \
        dataset.haem_cancer_codes + \
        dataset.lung_cancer_codes + \
        dataset.other_cancer_codes + \
        dataset.asthma_codes + \
        dataset.chronic_cardiac_disease_codes + \
        dataset.chronic_liver_disease_codes + \
        dataset.chronic_respiratory_disease_codes + \
        dataset.other_neuro_codes + \
        dataset.stroke_gp_codes + \
        dataset.dementia_codes + \
        dataset.ra_sle_psoriasis_codes + \
        dataset.psychosis_schizophrenia_bipolar_codes + \
        dataset.permanent_immune_codes + \
        dataset.temp_immune_codes

    # negative control outcome - hospital fractures -------------------------------
    fracture_hospitalisations = hospitalisation_diagnosis_matches(hospital_admissions, codelists.hosp_fractures)

    dataset.first_fracture_hosp = fracture_hospitalisations \
<<<<<<< HEAD
        .where(fracture_hospitalisations.admission_date.is_on_or_between(dataset.pt_start_date + days(1), dataset.pt_end_date - days(1))) \
=======
        .where(fracture_hospitalisations.admission_date.is_between_but_not_on(dataset.pt_start_date, dataset.pt_end_date)) \
>>>>>>> a2db2358
        .sort_by(fracture_hospitalisations.admission_date) \
        .first_for_patient().admission_date

    # care home flag ------------------------------------------------------------
    dataset.care_home = address_as_of(dataset.pt_start_date) \
        .care_home_is_potential_match.if_null_then(False)

    dataset.care_home_nursing = address_as_of(dataset.pt_start_date) \
        .care_home_requires_nursing.if_null_then(False)

    dataset.care_home_code = has_prior_event_snomed(codelists.care_home_flag)

    # shielding data ------------------------------------------------------------
    dataset.highrisk_shield = has_prior_event_snomed(codelists.high_risk_shield)
    dataset.lowrisk_shield = has_prior_event_snomed(codelists.low_risk_shield)

    # EXCLUSION criteria - gather these all here to remain consistent with the protocol
    # will remove missing age and anyone not male/female
    population = population & (registrations_number == 1) & (dataset.age <= 100) & (dataset.age >= 18) & (dataset.sex.contains("male"))

    dataset.define_population(population)<|MERGE_RESOLUTION|>--- conflicted
+++ resolved
@@ -281,11 +281,7 @@
     fracture_hospitalisations = hospitalisation_diagnosis_matches(hospital_admissions, codelists.hosp_fractures)
 
     dataset.first_fracture_hosp = fracture_hospitalisations \
-<<<<<<< HEAD
-        .where(fracture_hospitalisations.admission_date.is_on_or_between(dataset.pt_start_date + days(1), dataset.pt_end_date - days(1))) \
-=======
         .where(fracture_hospitalisations.admission_date.is_between_but_not_on(dataset.pt_start_date, dataset.pt_end_date)) \
->>>>>>> a2db2358
         .sort_by(fracture_hospitalisations.admission_date) \
         .first_for_patient().admission_date
 
